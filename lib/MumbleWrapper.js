--- conflicted
+++ resolved
@@ -33,14 +33,11 @@
     this.on('newListener', function (event, listener) {
         connection.on(event, listener);
     });
-<<<<<<< HEAD
 
     connection.once('ping', this._initialPing.bind( this ) );
     connection.on('permissionQuery', this._permissionQuery.bind( this ) );
-=======
     connection.on('channelRemove', this._channelRemove.bind( this ));
     connection.on('userRemove', this._userRemove.bind( this ) );
->>>>>>> 00b72aa6
     connection.on('serverSync', this._serverSync.bind( this ) );
     connection.on('userState', this._userState.bind( this ) );
     connection.on('channelState', this._channelState.bind( this ) );
